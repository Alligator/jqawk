--- conflicted
+++ resolved
@@ -10,14 +10,10 @@
     Slash,
     Equal,
     EqualEqual,
-<<<<<<< HEAD
     And,
     Or,
-=======
-    AmpersandAmpersand,
     Tilde,
     BangTilde,
->>>>>>> 9f59a2ad
     LCurly,
     RCurly,
     LSquare,
@@ -48,14 +44,10 @@
         TokenKind::Slash => "/",
         TokenKind::Equal => "=",
         TokenKind::EqualEqual => "==",
-<<<<<<< HEAD
         TokenKind::And => "&&",
         TokenKind::Or => "||",
-=======
-        TokenKind::AmpersandAmpersand => "&&",
         TokenKind::Tilde => "~",
         TokenKind::BangTilde => "!~",
->>>>>>> 9f59a2ad
         TokenKind::LCurly => "{",
         TokenKind::RCurly => "}",
         TokenKind::LSquare => "[",
